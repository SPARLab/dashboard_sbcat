import Polygon from "@arcgis/core/geometry/Polygon";
import FeatureLayer from "@arcgis/core/layers/FeatureLayer";
import UniqueValueRenderer from "@arcgis/core/renderers/UniqueValueRenderer";
import SimpleRenderer from "@arcgis/core/renderers/SimpleRenderer";
import SimpleMarkerSymbol from "@arcgis/core/symbols/SimpleMarkerSymbol";
import React, { useCallback, useEffect, useState } from "react";
import { VolumeChartDataService } from "../../../lib/data-services/VolumeChartDataService";
import { useSpatialQuery, useVolumeSpatialQuery, useEnhancedAADVSummaryQuery } from "../../../lib/hooks/useSpatialQuery";
import { useVolumeAppStore } from "../../../lib/stores/volume-app-state";
import { formatSparklineDateRange } from "../utils/sparklineUtils";
import AADVHistogram from "../components/right-sidebar/AADTHistogram";
import AggregatedVolumeBreakdown from "../components/right-sidebar/AggregatedVolumeBreakdown";
import CompletenessMetrics from "../components/right-sidebar/CompletenessMetrics";
import HighestVolume from "../components/right-sidebar/HighestVolume";
import LowDataCoverage from "../components/right-sidebar/LowDataCoverage";
import PercentOfNetworkByVolumeLevelBarChart from "../components/right-sidebar/PercentOfNetworkByVolumeLevelBarChart";
import ModeBreakdown from "../components/right-sidebar/ModeBreakdown";
import SummaryStatistics from "../components/right-sidebar/SummaryStatistics";
import TimelineSparkline from "../components/right-sidebar/TimelineSparkline";
import TrendsHeader from "../components/right-sidebar/TrendsHeader";
import YearToYearVolumeComparison from "../components/right-sidebar/YearToYearVolumeComparison";

interface DateRangeValue {
  startDate: Date;
  endDate: Date;
}

interface ConfidenceLevel {
  level: 'high' | 'medium' | 'low';
  color: string;
  bgColor: string;
  borderColor: string;
  icon: React.ReactNode;
}

interface ConfidenceData {
  confidence: ConfidenceLevel;
  contributingSites: number;
  totalSites: number;
}

interface NewVolumeRightSidebarProps {
  activeTab: string;
  showBicyclist: boolean;
  showPedestrian: boolean;
  selectedMode: 'bike' | 'ped';
  modelCountsBy: string;
  mapView?: __esri.MapView | null;
  aadtLayer?: FeatureLayer | null;
  selectedGeometry?: Polygon | null;
  selectedAreaName?: string | null;
  dateRange: DateRangeValue;
  selectedCountSite?: string | null;
  onCountSiteSelect?: (siteId: string | null) => void;
  onBinSitesHighlight?: (siteNames: string[]) => void;
  highlightedBinSites?: string[];
  selectedYear: number;
}

export default function NewVolumeRightSidebar({ 
  activeTab,
  showBicyclist,
  showPedestrian,
  selectedMode,
  modelCountsBy,
  mapView,
  aadtLayer: aadtLayerProp,
  selectedGeometry,
  selectedAreaName,
  dateRange,
  selectedCountSite: selectedCountSiteProp, // Rename to avoid conflict
  onCountSiteSelect,
  onBinSitesHighlight,
  highlightedBinSites: highlightedBinSitesProp = [], // Rename to avoid conflict
  selectedYear
}: NewVolumeRightSidebarProps) {
  // Use Zustand store for state management
  const { 
    selectedCountSite, 
    highlightedBinSites, 
    setSelectedCountSite 
  } = useVolumeAppStore();
  const horizontalMargins = "mx-4";

  // Initialize layers
  const [sitesLayer] = useState(() => new FeatureLayer({
    url: "https://spatialcenter.grit.ucsb.edu/server/rest/services/Hosted/Hosted_Bicycle_and_Pedestrian_Counts/FeatureServer/0",
    title: "Count Sites"
  }));
  const [countsLayer] = useState(() => new FeatureLayer({
    url: "https://spatialcenter.grit.ucsb.edu/server/rest/services/Hosted/Hosted_Bicycle_and_Pedestrian_Counts/FeatureServer/1",
    title: "Counts"
  }));
  const [aadtTable] = useState(() => new FeatureLayer({
    url: "https://spatialcenter.grit.ucsb.edu/server/rest/services/Hosted/Hosted_Bicycle_and_Pedestrian_Counts/FeatureServer/2",
    title: "AADT Table"
  }));
  const [aadtLayer, setAadtLayer] = useState<FeatureLayer | null>(null);

  // Prefer the passed-in layer; fall back to searching the map
  useEffect(() => {
    if (aadtLayerProp) {
      setAadtLayer(aadtLayerProp);
      return;
    }
    if (!mapView || !mapView.map) return;
    const existingLayer = mapView.map.allLayers.find(l => l.title === "AADT Count Sites") as FeatureLayer;
    if (existingLayer) {
      setAadtLayer(existingLayer);
      return;
    }
    const handle = mapView.map.allLayers.on("change", (event) => {
      const addedLayer = event.added.find((l: __esri.Layer) => l.title === "AADT Count Sites");
      if (addedLayer) {
        setAadtLayer(addedLayer as FeatureLayer);
        handle.remove();
      }
    });
    return () => handle.remove();
  }, [aadtLayerProp, mapView]);

  // Compute contributing site IDs and apply renderer to AADT layer
  useEffect(() => {
    const applyStyling = async () => {
      if (!aadtLayer) return;

      // If no geometry selected, reset to hollow gray
      if (!selectedGeometry) {
        const hollowSymbol = new SimpleMarkerSymbol({
          size: 8,
          color: [0, 0, 0, 0],
          outline: { width: 1.5, color: [128, 128, 128, 1] },
        });
        aadtLayer.renderer = new SimpleRenderer({ symbol: hollowSymbol });
        return;
      }

      // If both toggles off, style all as hollow
      if (!showBicyclist && !showPedestrian) {
        const hollowSymbol = new SimpleMarkerSymbol({
          size: 8,
          color: [0, 0, 0, 0],
          outline: { width: 1.5, color: [128, 128, 128, 1] },
        });
        aadtLayer.renderer = new SimpleRenderer({ symbol: hollowSymbol });
        return;
      }

      try {
        // 1) Query sites intersecting geometry
        const sitesQuery = sitesLayer.createQuery();
        sitesQuery.geometry = selectedGeometry;
        sitesQuery.spatialRelationship = "intersects" as const;
        sitesQuery.returnGeometry = false;
        sitesQuery.outFields = ["id"]; // site id field
        const sitesResult = await sitesLayer.queryFeatures(sitesQuery as __esri.QueryProperties);
        const siteIds: number[] = sitesResult.features.map(f => Number(f.attributes.id)).filter((v) => Number.isFinite(v));

        if (siteIds.length === 0) {
          const hollowSymbol = new SimpleMarkerSymbol({
            size: 8,
            color: [0, 0, 0, 0],
            outline: { width: 1.5, color: [128, 128, 128, 1] },
          });
          aadtLayer.renderer = new SimpleRenderer({ symbol: hollowSymbol });
          return;
        }

        // 2) Query counts for those sites within the date range and count_type filters; group by site_id
        const start = dateRange.startDate.toISOString().split('T')[0];
        const end = dateRange.endDate.toISOString().split('T')[0];
        const typeClauses: string[] = [];
        if (showBicyclist) typeClauses.push("'bike'");
        if (showPedestrian) typeClauses.push("'ped'");
        const countTypeWhere = typeClauses.length ? ` AND count_type IN (${typeClauses.join(',')})` : '';

        const countsQuery = countsLayer.createQuery();
        countsQuery.where = `site_id IN (${siteIds.join(',')}) AND timestamp >= DATE '${start}' AND timestamp <= DATE '${end}'${countTypeWhere}`;
        countsQuery.returnGeometry = false;
        countsQuery.outFields = ["site_id"]; // needed for groupBy
        countsQuery.groupByFieldsForStatistics = ["site_id"];
        countsQuery.outStatistics = [{
          statisticType: "count",
          onStatisticField: "site_id",
          outStatisticFieldName: "site_count",
        } as __esri.StatisticDefinition];

        const countsResult = await countsLayer.queryFeatures(countsQuery as __esri.QueryProperties);
        const contributingIds = countsResult.features.map(f => Number(f.attributes.site_id)).filter(v => Number.isFinite(v));

        // 3) Apply renderer: contributing -> solid blue; others -> hollow gray
        if (contributingIds.length === 0) {
          const hollowSymbol = new SimpleMarkerSymbol({
            size: 8,
            color: [0, 0, 0, 0],
            outline: { width: 1.5, color: [128, 128, 128, 1] },
          });
          aadtLayer.renderer = new SimpleRenderer({ symbol: hollowSymbol });
          return;
        }

        // Query sites to get site names for highlighted bin sites
        let highlightedSiteIds: number[] = [];
        if (highlightedBinSites.length > 0) {
          console.log('🟡 Processing highlighted bin sites:', highlightedBinSites.length, 'sites');
          
          try {
            // Process sites in batches to avoid SQL query limits
            const batchSize = 50; // Process 50 sites at a time
            const batches = [];
            
            for (let i = 0; i < highlightedBinSites.length; i += batchSize) {
              batches.push(highlightedBinSites.slice(i, i + batchSize));
            }
            
            console.log('🟡 Processing', batches.length, 'batches of sites');
            
            for (const batch of batches) {
              // Escape single quotes in site names for SQL
              const escapedNames = batch.map(name => name.replace(/'/g, "''"));
              const sitesQuery = sitesLayer.createQuery();
              sitesQuery.where = `name IN ('${escapedNames.join("','")}')`;
              sitesQuery.outFields = ["id", "name"];
              sitesQuery.returnGeometry = false;
              
              const sitesResult = await sitesLayer.queryFeatures(sitesQuery);
              const batchIds = sitesResult.features.map(f => Number(f.attributes.id)).filter(v => Number.isFinite(v));
              highlightedSiteIds.push(...batchIds);
              
              console.log('🟡 Batch found', batchIds.length, 'site IDs');
            }
            
            console.log('🟡 Total highlighted site IDs:', highlightedSiteIds.length);
          } catch (err) {
            console.error('Error querying highlighted sites:', err);
          }
        }

        // Create value expression for three states:
        // 2 = highlighted bin sites (yellow/orange)
        // 1 = contributing sites (blue) 
        // 0 = non-contributing sites (gray)
        const contributingArray = `[${contributingIds.join(',')}]`;
        const highlightedArray = highlightedSiteIds.length > 0 ? `[${highlightedSiteIds.join(',')}]` : '[]';
        
        const valueExpression = `IIF(IndexOf(${highlightedArray}, Number($feature.id)) > -1, 2, IIF(IndexOf(${contributingArray}, Number($feature.id)) > -1, 1, 0))`;
<<<<<<< HEAD

=======
>>>>>>> 2e0b8822

        const filledBlue = new SimpleMarkerSymbol({
          size: 8,
          color: [0, 102, 255, 0.95],
          outline: { width: 1, color: [255, 255, 255, 1] },
        });
        
        const highlightedYellow = new SimpleMarkerSymbol({
          size: 10,
          color: [255, 193, 7, 0.9], // Bootstrap warning yellow
          outline: { width: 2, color: [255, 255, 255, 1] },
        });
        
        const hollowGray = new SimpleMarkerSymbol({
          size: 8,
          color: [0, 0, 0, 0],
          outline: { width: 1.5, color: [128, 128, 128, 1] },
        });

        const uvRenderer = new UniqueValueRenderer({
          valueExpression,
          uniqueValueInfos: [
            { value: 2, symbol: highlightedYellow }, // Highlighted bin sites
            { value: 1, symbol: filledBlue },        // Contributing sites
          ],
          defaultSymbol: hollowGray, // Non-contributing sites
        });

        aadtLayer.renderer = uvRenderer;
      } catch (err) {
        console.error('[RightSidebar] Failed to compute/apply site highlighting:', err);
      }
    };

    applyStyling();
  }, [aadtLayer, selectedGeometry, dateRange.startDate, dateRange.endDate, showBicyclist, showPedestrian, sitesLayer, countsLayer, highlightedBinSites]);

  // (moved below state declarations)

  // Use spatial query hooks (keeping for future use)
  useSpatialQuery(
    aadtLayer,
    selectedGeometry || null
  );

  // Use enhanced AADV calculation for summary statistics
  const { result: enhancedAADVResult, isLoading: enhancedAADVLoading } = useEnhancedAADVSummaryQuery(
    sitesLayer,
    selectedGeometry || null,
    dateRange,
    { showBicyclist, showPedestrian }
  );

  // State for timeline data
  const [timelineData, setTimelineData] = useState<Array<{
    id: string;
    name: string;
    label: string;
    dataPeriods: Array<{ start: number; end: number }>;
  }>>([]);
  const [timelineLoading, setTimelineLoading] = useState(false);

  // State for confidence data from timeline sparkline
  const [confidenceData, setConfidenceData] = useState<ConfidenceData | null>(null);

  // Callback to handle confidence updates from timeline sparkline
  const handleConfidenceUpdate = useCallback((data: ConfidenceData) => {
    setConfidenceData(data);
  }, []);

  // Reset confidence data when no geometry is selected
  useEffect(() => {
    if (!selectedGeometry) {
      setConfidenceData(null);
    }
  }, [selectedGeometry]);

  // Create volume chart data service instance
  const [volumeChartDataService, setVolumeChartDataService] = useState<VolumeChartDataService | null>(null);

  // Initialize volume chart data service when layers are ready
  useEffect(() => {
    if (sitesLayer && countsLayer && aadtTable) {
      setVolumeChartDataService(new VolumeChartDataService(sitesLayer, countsLayer, aadtTable));
    }
  }, [sitesLayer, countsLayer, aadtTable]);

  // Fetch timeline data when selectedGeometry, dateRange, or filters change
  useEffect(() => {
    if (!mapView || !selectedGeometry || !sitesLayer || !aadtTable) {
      setTimelineData([]);
      return;
    }

    const fetchTimelineData = async () => {
      setTimelineLoading(true);
      try {
        const volumeService = new VolumeChartDataService(sitesLayer, countsLayer, aadtTable);
        const filters = {
          showBicyclist,
          showPedestrian,
        };
        const timeSpan = {
          start: dateRange.startDate,
          end: dateRange.endDate
        };
        
        const result = await volumeService.getTimelineSparklineData(
          mapView,
          filters,
          timeSpan,
          selectedGeometry
        );
        
        setTimelineData((result.sites || []).map(site => ({
          ...site,
          label: site.name // Add missing label property
        })));
      } catch (error) {
        console.error('❌ Error fetching timeline data:', error);
        setTimelineData([]);
      } finally {
        setTimelineLoading(false);
      }
    };

    fetchTimelineData();
  }, [mapView, selectedGeometry, sitesLayer, countsLayer, aadtTable, dateRange, showBicyclist, showPedestrian]);



  return (
    <div id="volume-trends-sidebar" className="w-[412px] bg-white border-l border-gray-200 overflow-y-auto no-scrollbar">
      <div className="py-4">
        <TrendsHeader activeTab={activeTab} horizontalMargins={horizontalMargins} />
        {selectedGeometry && (activeTab === 'raw-data' || activeTab === 'modeled-data') && (
          <div id="selection-indicator" className={`${horizontalMargins} mb-4 p-3 bg-blue-50 border border-blue-200 rounded-lg`}>
            {selectedAreaName ? (
              <p className="text-sm text-blue-700 font-medium">{selectedAreaName}</p>
            ) : (
              <p className="text-xs text-blue-700">Custom selected area</p>
            )}
            {/* <p className="text-xs text-blue-600 mt-2 italic">
              Click elsewhere to clear selection.
            </p> */}
          </div>
        )}
        
        
        <div className="w-full h-[1px] bg-gray-200 my-4"></div>
        {activeTab === 'modeled-data' && (
                          <PercentOfNetworkByVolumeLevelBarChart 
            dataType={activeTab} 
            horizontalMargins={horizontalMargins}
            mapView={mapView || undefined}
            showBicyclist={showBicyclist}
            showPedestrian={showPedestrian}
            selectedMode={selectedMode}
            modelCountsBy={modelCountsBy}
            year={selectedYear}
            selectedGeometry={selectedGeometry}
          />
        )}
        {activeTab === 'raw-data' && (
          <>
            <div className={`space-y-4 ${horizontalMargins} my-4`}>
              <LowDataCoverage 
                confidence={confidenceData?.confidence}
                contributingSites={confidenceData?.contributingSites}
                totalSites={confidenceData?.totalSites}
                hasData={timelineData.length > 0}
                isLoading={timelineLoading}
              />
              <SummaryStatistics 
                spatialResult={enhancedAADVResult || null} 
                isLoading={enhancedAADVLoading}
                selectedGeometry={selectedGeometry}
                dateRange={dateRange}
                showBicyclist={showBicyclist}
                showPedestrian={showPedestrian}
              />
              <AggregatedVolumeBreakdown 
                selectedGeometry={selectedGeometry}
                showBicyclist={showBicyclist}
                showPedestrian={showPedestrian}
                dateRange={dateRange}
              />
              <YearToYearVolumeComparison 
                selectedGeometry={selectedGeometry}
                showBicyclist={showBicyclist}
                showPedestrian={showPedestrian}
                dateRange={dateRange}
              />
              <TimelineSparkline
                sites={timelineData}
                startDate={dateRange.startDate}
                endDate={dateRange.endDate}
                dateRange={formatSparklineDateRange(dateRange.startDate, dateRange.endDate)}
                selectedSiteId={selectedCountSite}
                onSiteSelect={setSelectedCountSite}
                onConfidenceUpdate={handleConfidenceUpdate}
                selectedGeometry={selectedGeometry}
                isLoading={timelineLoading}
                showBicyclist={showBicyclist}
                showPedestrian={showPedestrian}
                modelCountsBy={modelCountsBy}
              />
                            <AADVHistogram 
                selectedGeometry={selectedGeometry}
                dateRange={dateRange}
                showBicyclist={showBicyclist}
                showPedestrian={showPedestrian}
              />
              <HighestVolume 
                mapView={mapView}
                sitesLayer={sitesLayer}
                countsLayer={countsLayer}
                aadtTable={aadtTable}
                dateRange={dateRange}
                showBicyclist={showBicyclist}
                showPedestrian={showPedestrian}
                selectedGeometry={selectedGeometry}
                selectedSiteId={selectedCountSite}
                onSiteSelect={setSelectedCountSite}
              />
              <ModeBreakdown 
                selectedGeometry={selectedGeometry}
                showBicyclist={showBicyclist}
                showPedestrian={showPedestrian}
                volumeChartDataService={volumeChartDataService || undefined}
                mapView={mapView || undefined}
                filters={{
                  showBicyclist,
                  showPedestrian,
                }}
              />
            </div>
          </>
        )}
        {activeTab === 'data-completeness' && (
          <>
            <CompletenessMetrics 
              horizontalMargins={horizontalMargins}
              timelineData={timelineData}
              selectedAreaName={selectedAreaName || null}
              dateRange={dateRange}
              isLoading={timelineLoading}
              selectedSiteId={selectedCountSite}
              onSiteSelect={setSelectedCountSite}
            />
          </>
        )}
      </div>
    </div>
  );
}<|MERGE_RESOLUTION|>--- conflicted
+++ resolved
@@ -244,10 +244,6 @@
         const highlightedArray = highlightedSiteIds.length > 0 ? `[${highlightedSiteIds.join(',')}]` : '[]';
         
         const valueExpression = `IIF(IndexOf(${highlightedArray}, Number($feature.id)) > -1, 2, IIF(IndexOf(${contributingArray}, Number($feature.id)) > -1, 1, 0))`;
-<<<<<<< HEAD
-
-=======
->>>>>>> 2e0b8822
 
         const filledBlue = new SimpleMarkerSymbol({
           size: 8,
