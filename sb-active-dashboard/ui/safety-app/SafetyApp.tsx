--- conflicted
+++ resolved
@@ -6,11 +6,8 @@
 import SafetyRightSidebar from "./layout/SafetyRightSidebar";
 import DisclaimerModal from "../components/DisclaimerModal";
 import SafetyDataDisclaimer from "../components/SafetyDataDisclaimer";
-<<<<<<< HEAD
 import { SchoolDistrictFilter } from "../components/filters/GeographicLevelSection";
-=======
 import { preloadPartiesCache } from "./utils/popupContentGenerator";
->>>>>>> 83ce95d1
 
 function useDebouncedValue<T>(value: T, delayMs: number = 300): T {
   const [debouncedValue, setDebouncedValue] = useState<T>(value);
@@ -68,18 +65,16 @@
     setMapView(view);
   };
 
-<<<<<<< HEAD
   const handleIncidentsLayerReady = (layer: __esri.FeatureLayer) => {
     setIncidentsLayer(layer);
   };
-=======
+
   // Preload parties cache when component mounts
   useEffect(() => {
     preloadPartiesCache().catch(error => {
       console.error('Failed to preload parties cache:', error);
     });
   }, []);
->>>>>>> 83ce95d1
 
   const debouncedFilters = useDebouncedValue(filters, 300);
 
