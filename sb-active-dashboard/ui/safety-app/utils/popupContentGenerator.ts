<<<<<<< HEAD
/**
 * Formats a timestamp that is already in PDT
 * Assumes input timestamp is already in Pacific Daylight Time
 */
function formatTimestampPDT(timestamp: Date | number): string {
  const date = new Date(timestamp);
  
  // Format as "MMM D, YYYY, h:mm a PDT" - no timezone conversion needed
  const options: Intl.DateTimeFormatOptions = {
    month: 'short',
    day: 'numeric', 
    year: 'numeric',
    hour: 'numeric',
    minute: '2-digit',
    hour12: true
  };
  
  return date.toLocaleDateString('en-US', options) + ' PDT';
=======
import { hasEbikeParty } from "../../../lib/safety-app/utils/ebikeDetection";

// Global cache for parties data to avoid repeated API calls
let partiesCache: Map<number, any[]> | null = null;
let partiesCachePromise: Promise<void> | null = null;

/**
 * Initialize the parties cache by fetching all parties data once
 */
async function initializePartiesCache(): Promise<void> {
  if (partiesCache) {
    return; // Already initialized
  }

  if (partiesCachePromise) {
    return partiesCachePromise; // Already initializing
  }

  partiesCachePromise = (async () => {
    try {
      // Import FeatureLayer dynamically
      const { default: FeatureLayer } = await import('@arcgis/core/layers/FeatureLayer');
      
      // Create parties layer
      const partiesLayer = new FeatureLayer({
        url: "https://spatialcenter.grit.ucsb.edu/server/rest/services/Hosted/Hosted_Safety_Incidents/FeatureServer/1",
        outFields: ["*"]
      });

      // Query all parties data with pagination to handle MaxRecordCount limits
      const allParties: any[] = [];
      let hasMore = true;
      let offsetId = 0;
      const pageSize = 2000; // Match typical ArcGIS limit
      
      while (hasMore) {
        const query = partiesLayer.createQuery();
        query.where = offsetId > 0 ? `objectid > ${offsetId}` : "1=1";
        query.outFields = ["*"];
        query.returnGeometry = false;
        query.orderByFields = ["objectid"];
        query.num = pageSize;
        
        const pageResult = await partiesLayer.queryFeatures(query);
        const pageFeatures = pageResult.features;
        
        if (pageFeatures.length === 0) {
          hasMore = false;
        } else {
          allParties.push(...pageFeatures);
          
          // Update offset for next page
          if (pageFeatures.length === pageSize) {
            offsetId = pageFeatures[pageFeatures.length - 1].attributes.objectid;
          } else {
            hasMore = false;
          }
        }
      }
      
      // Group parties by incident_id
      partiesCache = new Map();
      allParties.forEach(feature => {
        const party = feature.attributes;
        const incidentId = party.incident_id;
        
        if (!partiesCache!.has(incidentId)) {
          partiesCache!.set(incidentId, []);
        }
        partiesCache!.get(incidentId)!.push(party);
      });
      
    } catch (error) {
      console.error('Error initializing parties cache:', error);
      partiesCache = new Map(); // Initialize empty cache to avoid repeated failures
    }
  })();

  return partiesCachePromise;
}

/**
 * Public function to pre-initialize the parties cache
 * Call this when the safety app loads to avoid delays on first popup
 */
export async function preloadPartiesCache(): Promise<void> {
  return initializePartiesCache();
>>>>>>> 83ce95d1
}

export interface IncidentPopupData {
  id?: string | number;
  source_id?: string;
  data_source?: string;
  timestamp?: Date | number;
  conflict_type?: string;
  severity?: string;
  maxSeverity?: string;
  pedestrian_involved?: boolean | number;
  bicyclist_involved?: boolean | number;
  vehicle_involved?: boolean | number;
  weightedExposure?: number;
  loc_desc?: string;
  parties?: Array<{
    party_number?: number;
    party_type?: string;
    injury_severity?: string;
    age?: number | string;
    bicycle_type?: string;
  }>;
}

export async function generateIncidentPopupContent(incidentData: IncidentPopupData): Promise<string> {
  // If no parties data is available, get it from the cache
  let enrichedIncidentData = incidentData;
  if (!incidentData.parties && incidentData.id) {
    try {
      // Initialize cache if needed
      await initializePartiesCache();
      
      // Get parties from cache
      const incidentId = typeof incidentData.id === 'string' ? parseInt(incidentData.id) : incidentData.id;
      const cachedParties = partiesCache?.get(incidentId) || [];
      
      if (cachedParties.length > 0) {
        enrichedIncidentData = { ...incidentData, parties: cachedParties };
      }
    } catch (error) {
      console.error('Error getting parties from cache:', error);
    }
  }
  
  // Check if this is an e-bike incident using the enriched data
  const isEbikeIncident = enrichedIncidentData.parties ? hasEbikeParty(enrichedIncidentData.parties) : false;
  
  let popupContent = `
    <div class="incident-popup" style="font-family: -apple-system, BlinkMacSystemFont, 'Segoe UI', Roboto, sans-serif; line-height: 1.4; color: #333;">
      <style>
        .esri-feature-content .incident-popup p { margin: 0 !important; }
        .incident-popup p { margin: 0 !important; }
        .incident-popup strong { color: #2563eb; }
        .incident-popup .section { margin-bottom: 12px; padding-bottom: 8px; border-bottom: 1px solid #e5e7eb; }
        .incident-popup .section:last-child { border-bottom: none; margin-bottom: 0; }
        .incident-popup .parties { background: #f8fafc; padding: 8px; border-radius: 4px; margin-top: 8px; }
        .incident-popup .ebike-header { background: linear-gradient(135deg, #fef3c7 0%, #fde68a 100%); padding: 8px 12px; margin: -8px -8px 12px -8px; border-radius: 4px 4px 0 0; font-weight: bold; color: #92400e; display: flex; align-items: center; gap: 6px; }
      </style>
  `;
  
  // Add E-bike header if applicable
  if (isEbikeIncident) {
    popupContent += `<div class="ebike-header">⚡ E-bike Incident</div>`;
  }
  
  // Basic incident information section
  popupContent += '<div class="section">';
<<<<<<< HEAD
  if (incidentData.source_id) {
    popupContent += `<p style="margin: 0 !important;"><strong>Incident ID:</strong> ${incidentData.source_id}</p>`;
=======
  if (enrichedIncidentData.id) {
    popupContent += `<p style="margin: 0 !important;"><strong>Incident ID:</strong> ${enrichedIncidentData.id}</p>`;
>>>>>>> 83ce95d1
  }
  
  if (enrichedIncidentData.data_source) {
    popupContent += `<p style="margin: 0 !important;"><strong>Source:</strong> ${enrichedIncidentData.data_source}</p>`;
  }
  
<<<<<<< HEAD
  if (incidentData.timestamp) {
    const formattedDateTime = formatTimestampPDT(incidentData.timestamp);
    popupContent += `<p style="margin: 0 !important;"><strong>Date & Time:</strong> ${formattedDateTime}</p>`;
  }
  
  if (incidentData.loc_desc) {
    popupContent += `<p style="margin: 0 !important;"><strong>Location:</strong> ${incidentData.loc_desc}</p>`;
=======
  if (enrichedIncidentData.timestamp) {
    const date = new Date(enrichedIncidentData.timestamp);
    popupContent += `<p style="margin: 0 !important;"><strong>Date:</strong> ${date.toLocaleDateString()} ${date.toLocaleTimeString()}</p>`;
>>>>>>> 83ce95d1
  }
  popupContent += '</div>';

  // Incident details section
  popupContent += '<div class="section">';
  if (enrichedIncidentData.conflict_type) {
    let displayConflictType = enrichedIncidentData.conflict_type;
    
    if (isEbikeIncident && displayConflictType.startsWith('Bike vs')) {
      // Replace "Bike" with "E-bike" in the conflict type for e-bike incidents
      displayConflictType = displayConflictType.replace('Bike vs', 'E-bike vs');
    }
    
    popupContent += `<p style="margin: 0 !important;"><strong>Conflict Type:</strong> ${displayConflictType}</p>`;
  }

  // Severity information
  const severity = enrichedIncidentData.severity || enrichedIncidentData.maxSeverity;
  if (severity) {
    const severityColor = getSeverityColor(severity);
    const displayLabel = getSeverityDisplayLabel(severity);
    popupContent += `<p style="margin: 0 !important;"><strong>Severity:</strong> <span style="color: ${severityColor}; font-weight: bold;">${displayLabel}</span></p>`;
  }

  // Involvement flags
  const involvement = getInvolvementText(enrichedIncidentData);
  if (involvement.length > 0) {
    if (isEbikeIncident) {
      // Highlight E-bike incidents with a special style
      popupContent += `<p style="margin: 0 !important;"><strong>Involved:</strong> <span style="background-color: #fef3c7; padding: 2px 6px; border-radius: 4px; font-weight: bold;">⚡ ${involvement.join(', ')}</span></p>`;
    } else {
      popupContent += `<p style="margin: 0 !important;"><strong>Involved:</strong> ${involvement.join(', ')}</p>`;
    }
  }
  popupContent += '</div>';

  // Risk/weight information for incident-to-volume ratio
  if (enrichedIncidentData.weightedExposure) {
    popupContent += '<div class="section">';
    popupContent += `<p style="margin: 0 !important;"><strong>Risk Weight:</strong> ${enrichedIncidentData.weightedExposure.toFixed(3)}</p>`;
    popupContent += '<p style="margin: 0 !important; font-size: 0.85em; color: #6b7280;">Higher values indicate greater risk relative to selected volumes</p>';
    popupContent += '</div>';
  }

  // E-bike involvement boolean field
  popupContent += '<div class="section">';
  const hasEbike = enrichedIncidentData.parties ? hasEbikeParty(enrichedIncidentData.parties) : false;
  const ebikeStatus = hasEbike ? 'Yes' : 'No';
  const ebikeColor = hasEbike ? '#059669' : '#6b7280';
  popupContent += `<p style="margin: 0 !important;"><strong>E-bike Involved:</strong> <span style="color: ${ebikeColor}; font-weight: bold;">${ebikeStatus}</span></p>`;
  popupContent += '</div>';

  // Parties information if available
  if (enrichedIncidentData.parties && enrichedIncidentData.parties.length > 0) {
    popupContent += '<div class="section">';
    popupContent += `<p style="margin: 0 !important;"><strong>Parties Involved (${enrichedIncidentData.parties.length}):</strong></p>`;
    popupContent += '<div class="parties">';
    
    enrichedIncidentData.parties.forEach((party, index) => {
      popupContent += `<div style="margin-bottom: 6px; padding: 4px; background: white; border-radius: 3px;">`;
      popupContent += `<strong>Party ${party.party_number || index + 1}:</strong> `;
      
      if (party.party_type) {
        popupContent += `${party.party_type}`;
        
        // Add bicycle type information if available
        if (party.bicycle_type) {
          const bikeTypeColor = party.bicycle_type.toLowerCase() === 'ebike' ? '#059669' : '#6b7280';
          popupContent += ` <span style="color: ${bikeTypeColor}; font-weight: bold;">(${party.bicycle_type})</span>`;
        }
      }
      
      if (party.injury_severity) {
        const injuryColor = getSeverityColor(party.injury_severity);
        const displayLabel = getSeverityDisplayLabel(party.injury_severity);
        popupContent += ` - <span style="color: ${injuryColor};">${displayLabel}</span>`;
      }
      
      if (party.age) {
        popupContent += ` (Age: ${party.age})`;
      }
      
      popupContent += '</div>';
    });
    
    popupContent += '</div></div>';
  }

  popupContent += '</div>';
  return popupContent;
}

// Legacy function - now just calls the enhanced version
export async function generateRawIncidentPopupContent(
  attributes: any,
  enrichedIncidents?: any[]
<<<<<<< HEAD
): string {
  // Find enriched data from cache using source_id
  const enrichedData = enrichedIncidents?.find(inc => inc.source_id === attributes.source_id);
  const incidentData = enrichedData || attributes;
  
  // Build popup content using cached data
  let popupContent = `
    <div class="incident-popup" style="font-family: -apple-system, BlinkMacSystemFont, 'Segoe UI', Roboto, sans-serif; line-height: 1.4; color: #333;">
      <style>
        .esri-feature-content .incident-popup p { margin: 0 !important; }
        .incident-popup p { margin: 0 !important; }
        .incident-popup strong { color: #2563eb; }
        .incident-popup .parties { background: #f8fafc; padding: 4px 6px; border-radius: 4px; margin-top: 4px; }
      </style>
  `;
  
  if (incidentData.data_source) {
    popupContent += `<p style="margin: 0 !important;"><strong>Source:</strong> ${incidentData.data_source}</p>`;
  }
  if (incidentData.timestamp) {
    const formattedDateTime = formatTimestampPDT(incidentData.timestamp);
    popupContent += `<p style="margin: 0 !important;"><strong>Date & Time:</strong> ${formattedDateTime}</p>`;
  }
  if (incidentData.loc_desc) {
    popupContent += `<p style="margin: 0 !important;"><strong>Location:</strong> ${incidentData.loc_desc}</p>`;
  }
  if (incidentData.conflict_type) {
    popupContent += `<p style="margin: 0 !important;"><strong>Conflict Type:</strong> ${incidentData.conflict_type}</p>`;
  }
  
  const severity = incidentData.severity || incidentData.maxSeverity;
  if (severity) {
    const severityColor = getSeverityColor(severity);
    const displayLabel = getSeverityDisplayLabel(severity);
    popupContent += `<p style="margin: 0 !important;"><strong>Severity:</strong> <span style="color: ${severityColor}; font-weight: bold;">${displayLabel}</span></p>`;
  }
  
  // Involvement
  const involvement = getInvolvementText(incidentData);
  if (involvement.length > 0) {
    popupContent += `<p style="margin: 0 !important;"><strong>Involved:</strong> ${involvement.join(', ')}</p>`;
  }
  
  // Parties if available
  if (enrichedData && enrichedData.parties && enrichedData.parties.length > 0) {
    popupContent += '<p style="margin: 0 !important;"><strong>Parties Involved:</strong></p>';
    popupContent += '<div class="parties">';
=======
): Promise<string> {
  // If we have cached enriched data, use it directly
  if (enrichedIncidents && enrichedIncidents.length > 0) {
    const enrichedData = enrichedIncidents.find(inc => 
      inc.id === attributes.id || inc.id === Number(attributes.id) || String(inc.id) === String(attributes.id)
    );
>>>>>>> 83ce95d1
    
    if (enrichedData) {
      // Use the enriched data directly without fetching again
      return await generateIncidentPopupContent(enrichedData);
    }
  }
  
  // Fall back to the enhanced function which will fetch data if needed
  return await generateIncidentPopupContent(attributes);
}

function getSeverityColor(severity: string): string {
  const normalizedSeverity = severity.toLowerCase();
  
  if (normalizedSeverity === 'fatality' || normalizedSeverity === 'fatal') {
    return '#000000'; // Black for fatality
  } else if (normalizedSeverity === 'severe injury' || normalizedSeverity === 'severe_injury') {
    return '#D55E00'; // Vermilion for severe injury
  } else if (normalizedSeverity === 'injury' || normalizedSeverity === 'other visible injury') {
    return '#E69F00'; // Orange for injury
  } else if (normalizedSeverity === 'no injury') {
    return '#0072B2'; // Blue for near miss
  } else {
    return '#999999'; // Gray for unknown
  }
}

function getSeverityDisplayLabel(severity: string): string {
  const normalizedSeverity = severity.toLowerCase();
  
  if (normalizedSeverity === 'no injury') {
    return 'Near Miss';
  }
  return severity; // Return original label for all other cases
}


function getInvolvementText(incidentData: IncidentPopupData): string[] {
  const involvement = [];
  if (incidentData.pedestrian_involved) involvement.push('Pedestrian');
  
  if (incidentData.bicyclist_involved) {
    // Check if any party has e-bike bicycle_type using strict detection
    const hasEbike = incidentData.parties ? hasEbikeParty(incidentData.parties) : false;
    
    if (hasEbike) {
      involvement.push('E-bike');
    } else {
      involvement.push('Bicyclist');
    }
  }
  
  if (incidentData.vehicle_involved) involvement.push('Vehicle');
  return involvement;
}<|MERGE_RESOLUTION|>--- conflicted
+++ resolved
@@ -1,4 +1,9 @@
-<<<<<<< HEAD
+import { hasEbikeParty } from "../../../lib/safety-app/utils/ebikeDetection";
+
+// Global cache for parties data to avoid repeated API calls
+let partiesCache: Map<number, any[]> | null = null;
+let partiesCachePromise: Promise<void> | null = null;
+
 /**
  * Formats a timestamp that is already in PDT
  * Assumes input timestamp is already in Pacific Daylight Time
@@ -17,12 +22,7 @@
   };
   
   return date.toLocaleDateString('en-US', options) + ' PDT';
-=======
-import { hasEbikeParty } from "../../../lib/safety-app/utils/ebikeDetection";
-
-// Global cache for parties data to avoid repeated API calls
-let partiesCache: Map<number, any[]> | null = null;
-let partiesCachePromise: Promise<void> | null = null;
+}
 
 /**
  * Initialize the parties cache by fetching all parties data once
@@ -105,7 +105,6 @@
  */
 export async function preloadPartiesCache(): Promise<void> {
   return initializePartiesCache();
->>>>>>> 83ce95d1
 }
 
 export interface IncidentPopupData {
@@ -173,32 +172,21 @@
   
   // Basic incident information section
   popupContent += '<div class="section">';
-<<<<<<< HEAD
-  if (incidentData.source_id) {
-    popupContent += `<p style="margin: 0 !important;"><strong>Incident ID:</strong> ${incidentData.source_id}</p>`;
-=======
   if (enrichedIncidentData.id) {
     popupContent += `<p style="margin: 0 !important;"><strong>Incident ID:</strong> ${enrichedIncidentData.id}</p>`;
->>>>>>> 83ce95d1
   }
   
   if (enrichedIncidentData.data_source) {
     popupContent += `<p style="margin: 0 !important;"><strong>Source:</strong> ${enrichedIncidentData.data_source}</p>`;
   }
   
-<<<<<<< HEAD
-  if (incidentData.timestamp) {
-    const formattedDateTime = formatTimestampPDT(incidentData.timestamp);
+  if (enrichedIncidentData.timestamp) {
+    const formattedDateTime = formatTimestampPDT(enrichedIncidentData.timestamp);
     popupContent += `<p style="margin: 0 !important;"><strong>Date & Time:</strong> ${formattedDateTime}</p>`;
   }
   
-  if (incidentData.loc_desc) {
-    popupContent += `<p style="margin: 0 !important;"><strong>Location:</strong> ${incidentData.loc_desc}</p>`;
-=======
-  if (enrichedIncidentData.timestamp) {
-    const date = new Date(enrichedIncidentData.timestamp);
-    popupContent += `<p style="margin: 0 !important;"><strong>Date:</strong> ${date.toLocaleDateString()} ${date.toLocaleTimeString()}</p>`;
->>>>>>> 83ce95d1
+  if (enrichedIncidentData.loc_desc) {
+    popupContent += `<p style="margin: 0 !important;"><strong>Location:</strong> ${enrichedIncidentData.loc_desc}</p>`;
   }
   popupContent += '</div>';
 
@@ -295,62 +283,12 @@
 export async function generateRawIncidentPopupContent(
   attributes: any,
   enrichedIncidents?: any[]
-<<<<<<< HEAD
-): string {
-  // Find enriched data from cache using source_id
-  const enrichedData = enrichedIncidents?.find(inc => inc.source_id === attributes.source_id);
-  const incidentData = enrichedData || attributes;
-  
-  // Build popup content using cached data
-  let popupContent = `
-    <div class="incident-popup" style="font-family: -apple-system, BlinkMacSystemFont, 'Segoe UI', Roboto, sans-serif; line-height: 1.4; color: #333;">
-      <style>
-        .esri-feature-content .incident-popup p { margin: 0 !important; }
-        .incident-popup p { margin: 0 !important; }
-        .incident-popup strong { color: #2563eb; }
-        .incident-popup .parties { background: #f8fafc; padding: 4px 6px; border-radius: 4px; margin-top: 4px; }
-      </style>
-  `;
-  
-  if (incidentData.data_source) {
-    popupContent += `<p style="margin: 0 !important;"><strong>Source:</strong> ${incidentData.data_source}</p>`;
-  }
-  if (incidentData.timestamp) {
-    const formattedDateTime = formatTimestampPDT(incidentData.timestamp);
-    popupContent += `<p style="margin: 0 !important;"><strong>Date & Time:</strong> ${formattedDateTime}</p>`;
-  }
-  if (incidentData.loc_desc) {
-    popupContent += `<p style="margin: 0 !important;"><strong>Location:</strong> ${incidentData.loc_desc}</p>`;
-  }
-  if (incidentData.conflict_type) {
-    popupContent += `<p style="margin: 0 !important;"><strong>Conflict Type:</strong> ${incidentData.conflict_type}</p>`;
-  }
-  
-  const severity = incidentData.severity || incidentData.maxSeverity;
-  if (severity) {
-    const severityColor = getSeverityColor(severity);
-    const displayLabel = getSeverityDisplayLabel(severity);
-    popupContent += `<p style="margin: 0 !important;"><strong>Severity:</strong> <span style="color: ${severityColor}; font-weight: bold;">${displayLabel}</span></p>`;
-  }
-  
-  // Involvement
-  const involvement = getInvolvementText(incidentData);
-  if (involvement.length > 0) {
-    popupContent += `<p style="margin: 0 !important;"><strong>Involved:</strong> ${involvement.join(', ')}</p>`;
-  }
-  
-  // Parties if available
-  if (enrichedData && enrichedData.parties && enrichedData.parties.length > 0) {
-    popupContent += '<p style="margin: 0 !important;"><strong>Parties Involved:</strong></p>';
-    popupContent += '<div class="parties">';
-=======
 ): Promise<string> {
   // If we have cached enriched data, use it directly
   if (enrichedIncidents && enrichedIncidents.length > 0) {
     const enrichedData = enrichedIncidents.find(inc => 
       inc.id === attributes.id || inc.id === Number(attributes.id) || String(inc.id) === String(attributes.id)
     );
->>>>>>> 83ce95d1
     
     if (enrichedData) {
       // Use the enriched data directly without fetching again
