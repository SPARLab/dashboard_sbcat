import { useState } from "react";
import { SafetyFilters } from "../../../../lib/safety-app/types";
import DateRangeSection from "../../../components/filters/DateRangeSection";
import GeographicLevelSection, { SchoolDistrictFilter } from "../../../components/filters/GeographicLevelSection";
import MoreInformationIcon from "../right-sidebar/MoreInformationIcon";

interface DateRangeValue {
  startDate: Date;
  endDate: Date;
}

interface SafetyFilterPanelProps {
  filters: Partial<SafetyFilters>;
  onFiltersChange: (newFilters: Partial<SafetyFilters>) => void;
  geographicLevel: string;
  onGeographicLevelChange: (level: string) => void;
  schoolDistrictFilter?: SchoolDistrictFilter;
  onSchoolDistrictFilterChange?: (filter: SchoolDistrictFilter) => void;
}

export default function SafetyFilterPanel({
  filters,
  onFiltersChange,
  geographicLevel,
  onGeographicLevelChange,
  schoolDistrictFilter,
  onSchoolDistrictFilterChange
}: SafetyFilterPanelProps) {
  // Convert SafetyFilters dateRange format to DateRangeValue format for the component
  const dateRangeFromFilters: DateRangeValue = {
    startDate: filters.dateRange?.start || new Date(2020, 0, 1), // January 1, 2020
    endDate: filters.dateRange?.end || new Date(2024, 11, 31) // December 31, 2024 (local time)
  };

  const handleDateRangeChange = (newDateRange: DateRangeValue) => {
    // Convert back to SafetyFilters format and update filters
    onFiltersChange({
      ...filters,
      dateRange: {
        start: newDateRange.startDate,
        end: newDateRange.endDate
      }
    });
  };
  return (
    <>
      {/* Geographic Level - Reused from New Volume */}
      <GeographicLevelSection 
        geographicLevel={geographicLevel}
        onGeographicLevelChange={onGeographicLevelChange}
        schoolDistrictFilter={schoolDistrictFilter}
        onSchoolDistrictFilterChange={onSchoolDistrictFilterChange}
      />
      <hr className="border-gray-200" />

      {/* Custom Draw Tool Instructions - Only show when custom is selected */}
      {geographicLevel === 'custom' && (
        <>
          <div
            id="safety-custom-draw-tool-instructions"
            className="px-4 py-4 bg-blue-100 border-l-4 border-blue-500"
          >
            <h3 className="text-base font-medium text-gray-900">Custom Draw Tool</h3>
            <p className="text-sm text-gray-600 mt-1">
              Click on the map to draw a custom area. Click the first point again to complete the polygon.
            </p>
          </div>
          <hr className="border-gray-200" />
        </>
      )}

      {/* Date Range - Reused from New Volume */}
      <DateRangeSection 
        dateRange={dateRangeFromFilters}
        onDateRangeChange={handleDateRangeChange}
        datasetBounds={{
          startOfPeriod: new Date('2013-01-01T02:01:00'),
          endOfPeriod: new Date('2025-08-05T01:40:00')
        }}
      />
      <hr className="border-gray-200" />

      {/* Time of Day */}
      <TimeOfDaySection 
        filters={filters}
        onFiltersChange={onFiltersChange}
      />
      <hr className="border-gray-200" />

      {/* Weekdays vs Weekends */}
      <WeekdaysWeekendsSection 
        filters={filters}
        onFiltersChange={onFiltersChange}
      />
      <hr className="border-gray-200" />

      {/* Severity of Incident */}
      <SeverityOfIncidentSection 
        filters={filters}
        onFiltersChange={onFiltersChange}
      />
      <hr className="border-gray-200" />

      {/* Data Source */}
      <DataSourceSection 
        filters={filters}
        onFiltersChange={onFiltersChange}
      />
      <hr className="border-gray-200" />

      {/* Conflict Type */}
      <ConflictTypeSection 
        filters={filters}
        onFiltersChange={onFiltersChange}
      />
      <hr className="border-gray-200" />
    </>
  );
}

function SeverityOfIncidentSection({
  filters,
  onFiltersChange
}: {
  filters: Partial<SafetyFilters>;
  onFiltersChange: (filters: Partial<SafetyFilters>) => void;
}) {

  const currentSeverityTypes = filters.severityTypes || [];

  const toggleSeverity = (severity: 'Fatality' | 'Severe Injury' | 'Injury' | 'No Injury' | 'Unknown') => {
    let newSeverityTypes: ('Fatality' | 'Severe Injury' | 'Injury' | 'No Injury' | 'Unknown')[] = [...currentSeverityTypes];

    if (newSeverityTypes.includes(severity)) {
      newSeverityTypes = newSeverityTypes.filter(s => s !== severity);
    } else {
      newSeverityTypes.push(severity);
    }

    newSeverityTypes.sort();
    onFiltersChange({ severityTypes: newSeverityTypes });
  };

  return (
    <div id="safety-severity-section" className="px-4 py-4">
      <h3 id="safety-severity-title" className="text-base font-medium text-gray-700 mb-3">Severity of Incident</h3>
      <div id="safety-severity-toggles" className="space-y-1.5">
        <div id="safety-severity-fatality-container">
          <SeverityToggle 
            label="Fatality" 
            checked={currentSeverityTypes.includes('Fatality')}
            onChange={() => toggleSeverity('Fatality')}
          />
        </div>
        <div id="safety-severity-severe-injury-container">
          <SeverityToggle 
            label="Severe Injury" 
            checked={currentSeverityTypes.includes('Severe Injury')}
            onChange={() => toggleSeverity('Severe Injury')}
          />
        </div>
        <div id="safety-severity-injury-container">
          <SeverityToggle 
            label="Injury" 
            checked={currentSeverityTypes.includes('Injury')}
            onChange={() => toggleSeverity('Injury')}
          />
        </div>
        <div id="safety-severity-near-miss-container">
          <SeverityToggle 
            label="Near Miss" 
            checked={currentSeverityTypes.includes('No Injury')}
            onChange={() => toggleSeverity('No Injury')}
          />
        </div>
        <div id="safety-severity-unknown-container">
          <SeverityToggle 
            label="Unknown" 
            checked={currentSeverityTypes.includes('Unknown')}
            onChange={() => toggleSeverity('Unknown')}
          />
        </div>
      </div>
    </div>
  );
}

function SeverityToggle({ label, checked, onChange }: { label: string; checked: boolean; onChange: () => void }) {
  const labelId = label.toLowerCase().replace(/[^a-z0-9]/g, '-');
  
  return (
    <div id={`safety-toggle-${labelId}`} className="flex items-center gap-1">
      <div id={`safety-toggle-${labelId}-input-container`} className="relative">
        <input
          id={`safety-toggle-${labelId}-checkbox`}
          type="checkbox"
          checked={checked}
          onChange={onChange}
          className="sr-only"
        />
        <div
          id={`safety-toggle-${labelId}-visual`}
          onClick={onChange}
          className={`w-8 h-5 rounded-full flex items-center p-0.5 cursor-pointer transition-all duration-200 focus:outline-none active:outline-none ${
            checked 
              ? 'bg-blue-500 justify-end' 
              : 'bg-gray-300 justify-start'
          }`}
        >
          <div 
            id={`safety-toggle-${labelId}-dot`} 
            className="w-4 h-4 bg-white rounded-full shadow-sm transition-transform duration-200"
          ></div>
        </div>
      </div>
      <label 
        id={`safety-toggle-${labelId}-label`} 
        className="text-sm text-gray-700 cursor-pointer focus:outline-none active:outline-none" 
        onClick={onChange}
      >
        {label}
      </label>
    </div>
  );
}

function DataSourceSection({ 
  filters, 
  onFiltersChange 
}: { 
  filters: Partial<SafetyFilters>; 
  onFiltersChange: (filters: Partial<SafetyFilters>) => void; 
}) {
  const currentDataSources = filters.dataSource || [];
  const policeReports = currentDataSources.includes('SWITRS');
  const selfReports = currentDataSources.includes('BikeMaps.org');

  const toggleDataSource = (sourceType: 'police' | 'self') => {
    let newDataSources: ('SWITRS' | 'BikeMaps.org')[] = [...currentDataSources];
    
    if (sourceType === 'police') {
      if (policeReports) {
        newDataSources = newDataSources.filter(src => src !== 'SWITRS');
      } else {
        newDataSources.push('SWITRS');
      }
    } else {
      if (selfReports) {
        newDataSources = newDataSources.filter(src => src !== 'BikeMaps.org');
      } else {
        newDataSources.push('BikeMaps.org');
      }
    }
    
    // Sort the array to ensure the cache key is consistent
    newDataSources.sort();
    
    // Only pass the dataSource change, not the entire filters object
    onFiltersChange({ dataSource: newDataSources });
  };

  return (
    <div id="safety-data-source-section" className="px-4 py-4">
      <h3 id="safety-data-source-title" className="text-base font-medium text-gray-700 mb-3">Data Source</h3>
      <div id="safety-data-source-toggles" className="space-y-1.5">
        <div id="safety-data-source-police-container" className="flex items-center gap-1">
          <SeverityToggle 
            label="Police Reports (" 
            checked={policeReports}
            onChange={() => toggleDataSource('police')}
          />
          <a 
            id="safety-data-source-switrs-link"
            href="https://tims.berkeley.edu/" 
            target="_blank" 
            rel="noopener noreferrer"
            className="text-blue-600 hover:text-blue-800 underline text-sm -ml-1"
          >
            SWITRS
          </a>
          <span id="safety-data-source-police-closing-paren" className="text-sm text-gray-700 -ml-1">)</span>
          <span id="safety-data-source-police-info-icon-container" className="inline-flex align-middle">
                          <MoreInformationIcon 
                text="SWITRS (Statewide Integrated Traffic Records System) contains official police reports of traffic incidents in California. Data is sourced from UC Berkeley's Transportation Injury Mapping System (TIMS). Note: There is typically a 5-month delay in the data due to processing."
                align="center"
                width="w-80"
                yOffset="-0.15rem"
              />
          </span>
        </div>
        <div id="safety-data-source-self-reports-container" className="flex items-center gap-1">
          <SeverityToggle 
            label="Self-Reports (" 
            checked={selfReports}
            onChange={() => toggleDataSource('self')}
          />
          <a 
            id="safety-data-source-bikemaps-link"
            href="https://bikemaps.org/" 
            target="_blank" 
            rel="noopener noreferrer"
            className="text-blue-600 hover:text-blue-800 underline text-sm -ml-1"
          >
            BikeMaps.org
          </a>
          <img 
            id="safety-data-source-bikemaps-logo"
            src="/icons/bike-maps-icon.svg" 
            alt="BikeMaps.org logo" 
            className="w-4 h-4 -ml-1"
          />
          <span id="safety-data-source-closing-paren" className="text-sm text-gray-700">)</span>
        </div>
      </div>
    </div>
  );
}

function ConflictTypeSection({ 
  filters, 
  onFiltersChange 
}: { 
  filters: Partial<SafetyFilters>; 
  onFiltersChange: (filters: Partial<SafetyFilters>) => void; 
}) {
  // Available conflict types from the user's data
  const availableConflictTypes = [
    'Bike vs vehicle',
    'Pedestrian vs vehicle', 
    'Bike vs other',
    'Bike vs bike',
    'Bike vs pedestrian',
    'Bike vs infrastructure',
    'Pedestrian vs other'
  ];

  const currentConflictTypes = filters.conflictType || [];
  const isEbikeMode = filters.ebikeMode || false;
  
  const toggleConflictType = (conflictType: string) => {
    let newConflictTypes: string[];
    
    if (currentConflictTypes.includes(conflictType)) {
      // Remove conflict type if it's currently selected
      newConflictTypes = currentConflictTypes.filter(type => type !== conflictType);
    } else {
      // Add conflict type if it's not currently selected
      newConflictTypes = [...currentConflictTypes, conflictType];
    }
    
    // Sort the array to ensure the cache key is consistent
    newConflictTypes.sort();
    
    // When toggling conflict types, also update roadUser based on what's selected
    const hasAnyPedConflicts = newConflictTypes.some(type => type.startsWith('Pedestrian vs'));
    const hasAnyBikeConflicts = newConflictTypes.some(type => type.startsWith('Bike vs'));
    const hasNoneConflicts = newConflictTypes.includes('None');
    
    const updatedFilters: Partial<SafetyFilters> = {
      conflictType: newConflictTypes
    };
    
    // Special handling for None conflicts
    if (hasNoneConflicts) {
      // None conflicts don't require specific road user types
      updatedFilters.roadUser = [];
      updatedFilters.showPedestrian = false;
      updatedFilters.showBicyclist = false;
    } else {
      // Update roadUser based on selected conflict types
      if (!isEbikeMode) {
        const newRoadUser = [];
        if (hasAnyPedConflicts) newRoadUser.push('pedestrian');
        if (hasAnyBikeConflicts) newRoadUser.push('bicyclist');
        
        if (newRoadUser.length > 0) {
          updatedFilters.roadUser = newRoadUser;
          updatedFilters.showPedestrian = hasAnyPedConflicts;
          updatedFilters.showBicyclist = hasAnyBikeConflicts;
        }
      }
    }
    
    onFiltersChange(updatedFilters);
  };

<<<<<<< HEAD
  const handleModeChange = (mode: 'all') => {
    if (mode === 'all') {
      onFiltersChange({ conflictType: [...availableConflictTypes] });
=======
  const handleModeChange = (mode: 'all' | 'none' | 'ebike') => {
    console.log(`🔘 Conflict Type Mode Changed: ${mode}`);
    
    if (mode === 'all') {
      // Reset to ALL filters to their default state to ensure everything is visible
      // This fixes the issue where incidents would remain filtered out
      const resetFilters = { 
        conflictType: [...availableConflictTypes],
        ebikeMode: false,
        roadUser: ['pedestrian', 'bicyclist'],
        showPedestrian: true,
        showBicyclist: true,
        // Also restore severity types and data sources to defaults
        severityTypes: ['Fatality', 'Severe Injury', 'Injury', 'No Injury', 'Unknown'],
        dataSource: ['SWITRS', 'BikeMaps.org'],
        // Reset time filters to show all times and days
        weekdayFilter: {
          enabled: false,  // Show all days
          type: 'weekdays'
        },
        timeOfDay: {
          enabled: false,  // Show all times
          periods: ['morning', 'afternoon', 'evening']
        }
      };
      console.log('🔄 ALL button - Resetting filters to:', resetFilters);
      onFiltersChange(resetFilters);
    } else if (mode === 'none') {
      onFiltersChange({ 
        conflictType: [],
        ebikeMode: false
      });
    } else if (mode === 'ebike') {
      // Enable e-bike mode and keep only bike-related conflicts initially
      // But allow pedestrian toggles to be added later
      const bikeConflictTypes = availableConflictTypes.filter(type => 
        type.startsWith('Bike vs')
      );
      const ebikeFilters = { 
        conflictType: bikeConflictTypes,
        ebikeMode: true,
        roadUser: ['bicyclist'],  // Start with bicyclist only
        showBicyclist: true
        // Don't change showPedestrian - let user toggle it
      };
      console.log('⚡ E-BIKE button - Setting filters to:', ebikeFilters);
      onFiltersChange(ebikeFilters);
>>>>>>> 83ce95d1
    }
  };

  // Determine current mode based on selected conflict types and e-bike mode
  const allSelected = availableConflictTypes.every(type => currentConflictTypes.includes(type)) && !isEbikeMode;
  const noneSelected = currentConflictTypes.length === 0;
  const currentMode = isEbikeMode ? 'ebike' : allSelected ? 'all' : noneSelected ? 'none' : 'individual';

  // Get display labels based on e-bike mode
  const getDisplayLabel = (conflictType: string): string => {
    if (isEbikeMode && conflictType.startsWith('Bike vs')) {
      return conflictType.replace('Bike vs', 'E-bike vs');
    }
    return conflictType;
  };

  return (
    <div id="safety-conflict-type-section" className="px-4 py-4">
      <h3 id="safety-conflict-type-title" className="text-base font-medium text-gray-700 mb-2">Conflict Type</h3>
      
<<<<<<< HEAD
      {/* All button */}
=======
      {/* All/None/E-bike buttons */}
>>>>>>> 83ce95d1
      <div id="safety-conflict-type-mode-buttons" className="flex gap-1 mb-2">
        <button 
          id="safety-conflict-type-all-button"
          onClick={() => handleModeChange('all')}
          className={`px-2 py-1 rounded-full text-xs font-medium transition-colors focus:outline-none active:outline-none ${
            currentMode === 'all' 
              ? 'bg-blue-500 text-white' 
              : 'bg-white border border-blue-500 text-blue-500 hover:bg-blue-50'
          }`}
        >
          All
        </button>
<<<<<<< HEAD
=======
        <button 
          id="safety-conflict-type-none-button"
          onClick={() => handleModeChange('none')}
          className={`px-2 py-1 rounded-full text-xs font-medium transition-colors focus:outline-none active:outline-none ${
            currentMode === 'none' 
              ? 'bg-blue-500 text-white' 
              : 'bg-white border border-blue-500 text-blue-500 hover:bg-blue-50'
          }`}
        >
          None
        </button>
        <button 
          id="safety-conflict-type-ebike-button"
          onClick={() => handleModeChange('ebike')}
          className={`px-2 py-1 rounded-full text-xs font-medium transition-colors focus:outline-none active:outline-none ${
            currentMode === 'ebike' 
              ? 'bg-blue-500 text-white' 
              : 'bg-white border border-blue-500 text-blue-500 hover:bg-blue-50'
          }`}
        >
          E-bike
        </button>
>>>>>>> 83ce95d1
      </div>

      {/* E-bike mode disclaimer */}
      {isEbikeMode && (
        <div id="safety-ebike-disclaimer" className="mb-3 p-2 bg-amber-50 border border-amber-200 rounded text-xs text-amber-800">
          <p>⚠️ E-bike data available from 2022+. Earlier incidents may include unclassified e-bikes in general bike category.</p>
        </div>
      )}

      {/* Individual conflict toggles */}
      <div id="safety-conflict-type-toggles" className="space-y-0.5">
        {availableConflictTypes.map((conflictType) => {
          const labelId = conflictType.toLowerCase().replace(/[^a-z0-9]/g, '-');
          const displayLabel = getDisplayLabel(conflictType);
          
          return (
            <div key={conflictType} id={`safety-conflict-type-${labelId}-container`}>
              <ConflictToggle 
                label={displayLabel} 
                checked={currentConflictTypes.includes(conflictType)}
                onChange={() => toggleConflictType(conflictType)}
              />
            </div>
          );
        })}
      </div>
    </div>
  );
}

function ConflictToggle({ label, checked, onChange }: { label: string; checked: boolean; onChange: () => void }) {
  return (
    <div className="flex items-center gap-1 py-0.5">
      <SeverityToggle label={label} checked={checked} onChange={onChange} />
    </div>
  );
}

function TimeOfDaySection({
  filters,
  onFiltersChange
}: {
  filters: Partial<SafetyFilters>;
  onFiltersChange: (filters: Partial<SafetyFilters>) => void;
}) {
  const timeOfDayFilter = filters.timeOfDay || { enabled: true, periods: ['morning'] };
  
  const timeOptions = [
    { id: 'morning', label: 'Morning' },
    { id: 'afternoon', label: 'Afternoon' },
    { id: 'evening', label: 'Evening' }
  ] as const;

  const handleToggleEnabled = (enabled: boolean) => {
    onFiltersChange({
      timeOfDay: {
        ...timeOfDayFilter,
        enabled
      }
    });
  };

  const handlePeriodToggle = (period: 'morning' | 'afternoon' | 'evening') => {
    const currentPeriods = timeOfDayFilter.periods || [];
    let newPeriods: ('morning' | 'afternoon' | 'evening')[];

    if (currentPeriods.includes(period)) {
      // Remove the period if it's currently selected, but ensure at least one remains
      newPeriods = currentPeriods.filter(p => p !== period);
      if (newPeriods.length === 0) {
        newPeriods = [period]; // Keep at least one selected
      }
    } else {
      // Add the period if it's not currently selected
      newPeriods = [...currentPeriods, period];
    }

    onFiltersChange({
      timeOfDay: {
        ...timeOfDayFilter,
        periods: newPeriods
      }
    });
  };

  return (
    <div id="safety-time-of-day-section" className="px-4 py-4">
      <div id="safety-time-of-day-header" className="flex items-center justify-between mb-3">
        <h3 id="safety-time-of-day-title" className="text-base font-medium text-gray-700">Time of Day</h3>
        <div id="safety-time-of-day-toggle-container" className="relative">
          <input
            id="safety-time-of-day-toggle-input"
            type="checkbox"
            checked={timeOfDayFilter.enabled}
            onChange={(e) => handleToggleEnabled(e.target.checked)}
            className="sr-only"
          />
          <div
            id="safety-time-of-day-toggle-visual"
            onClick={() => handleToggleEnabled(!timeOfDayFilter.enabled)}
            className={`w-8 h-5 rounded-full flex items-center p-0.5 cursor-pointer transition-all duration-200 focus:outline-none active:outline-none ${
              timeOfDayFilter.enabled ? 'bg-blue-500 justify-end' : 'bg-gray-300 justify-start'
            }`}
          >
            <div id="safety-time-of-day-toggle-dot" className="w-4 h-4 bg-white rounded-full shadow-sm transition-transform duration-200"></div>
          </div>
        </div>
      </div>

      {timeOfDayFilter.enabled && (
        <div id="safety-time-of-day-options" className="bg-gray-100 p-2 rounded-md flex gap-1">
          {timeOptions.map((option) => {
            const isSelected = timeOfDayFilter.periods?.includes(option.id) || false;
            return (
              <button
                key={option.id}
                id={`safety-time-of-day-${option.id}-button`}
                onClick={() => handlePeriodToggle(option.id)}
                className={`flex-1 px-1.5 py-1 rounded text-xs font-medium transition-colors focus:outline-none active:outline-none ${
                  isSelected
                    ? 'bg-blue-500 text-white'
                    : 'bg-white text-gray-600 hover:bg-gray-50'
                }`}
              >
                {option.label}
              </button>
            );
          })}
        </div>
      )}
    </div>
  );
}

function WeekdaysWeekendsSection({
  filters,
  onFiltersChange
}: {
  filters: Partial<SafetyFilters>;
  onFiltersChange: (filters: Partial<SafetyFilters>) => void;
}) {
  const weekdayFilter = filters.weekdayFilter || { enabled: true, type: 'weekdays' };

  const periodOptions = [
    { id: 'weekdays', label: 'Weekdays' },
    { id: 'weekends', label: 'Weekends' }
  ] as const;

  const handleToggleEnabled = (enabled: boolean) => {
    onFiltersChange({
      weekdayFilter: {
        ...weekdayFilter,
        enabled
      }
    });
  };

  const handlePeriodChange = (type: 'weekdays' | 'weekends') => {
    onFiltersChange({
      weekdayFilter: {
        ...weekdayFilter,
        type
      }
    });
  };

  return (
    <div id="safety-weekdays-weekends-section" className="px-4 py-4">
      <div id="safety-weekdays-weekends-header" className="flex items-center justify-between mb-3">
        <h3 id="safety-weekdays-weekends-title" className="text-base font-medium text-gray-700">Weekdays vs Weekends</h3>
        <div id="safety-weekdays-weekends-toggle-container" className="relative">
          <input
            id="safety-weekdays-weekends-toggle-input"
            type="checkbox"
            checked={weekdayFilter.enabled}
            onChange={(e) => handleToggleEnabled(e.target.checked)}
            className="sr-only"
          />
          <div
            id="safety-weekdays-weekends-toggle-visual"
            onClick={() => handleToggleEnabled(!weekdayFilter.enabled)}
            className={`w-8 h-5 rounded-full flex items-center p-0.5 cursor-pointer transition-all duration-200 focus:outline-none active:outline-none ${
              weekdayFilter.enabled ? 'bg-blue-500 justify-end' : 'bg-gray-300 justify-start'
            }`}
          >
            <div id="safety-weekdays-weekends-toggle-dot" className="w-4 h-4 bg-white rounded-full shadow-sm transition-transform duration-200"></div>
          </div>
        </div>
      </div>

      {weekdayFilter.enabled && (
        <div id="safety-weekdays-weekends-options" className="bg-gray-100 p-2 rounded-md flex gap-1">
          {periodOptions.map((option) => (
            <button
              key={option.id}
              id={`safety-weekdays-weekends-${option.id}-button`}
              onClick={() => handlePeriodChange(option.id)}
              className={`flex-1 px-1.5 py-1 rounded text-xs font-medium transition-colors focus:outline-none active:outline-none ${
                weekdayFilter.type === option.id
                  ? 'bg-blue-500 text-white'
                  : 'bg-white text-gray-600 hover:bg-gray-50'
              }`}
            >
              {option.label}
            </button>
          ))}
        </div>
      )}
    </div>
  );
}<|MERGE_RESOLUTION|>--- conflicted
+++ resolved
@@ -384,11 +384,6 @@
     onFiltersChange(updatedFilters);
   };
 
-<<<<<<< HEAD
-  const handleModeChange = (mode: 'all') => {
-    if (mode === 'all') {
-      onFiltersChange({ conflictType: [...availableConflictTypes] });
-=======
   const handleModeChange = (mode: 'all' | 'none' | 'ebike') => {
     console.log(`🔘 Conflict Type Mode Changed: ${mode}`);
     
@@ -436,7 +431,6 @@
       };
       console.log('⚡ E-BIKE button - Setting filters to:', ebikeFilters);
       onFiltersChange(ebikeFilters);
->>>>>>> 83ce95d1
     }
   };
 
@@ -457,11 +451,7 @@
     <div id="safety-conflict-type-section" className="px-4 py-4">
       <h3 id="safety-conflict-type-title" className="text-base font-medium text-gray-700 mb-2">Conflict Type</h3>
       
-<<<<<<< HEAD
-      {/* All button */}
-=======
       {/* All/None/E-bike buttons */}
->>>>>>> 83ce95d1
       <div id="safety-conflict-type-mode-buttons" className="flex gap-1 mb-2">
         <button 
           id="safety-conflict-type-all-button"
@@ -474,8 +464,6 @@
         >
           All
         </button>
-<<<<<<< HEAD
-=======
         <button 
           id="safety-conflict-type-none-button"
           onClick={() => handleModeChange('none')}
@@ -498,7 +486,6 @@
         >
           E-bike
         </button>
->>>>>>> 83ce95d1
       </div>
 
       {/* E-bike mode disclaimer */}
