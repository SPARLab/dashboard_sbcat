--- conflicted
+++ resolved
@@ -110,34 +110,6 @@
         console.log('⚠️ E-bike filter NOT applied');
       }
 
-<<<<<<< HEAD
-      // 3. Create ArcGIS Graphic objects from the processed data
-      const rawIncidentGraphics = enrichedIncidents
-        .filter(incident => incident.geometry && incident.source_id)
-        .map((incident, index) => new Graphic({
-          geometry: incident.geometry,
-          attributes: {
-            // --- Core Fields for Layer ---
-            objectid: index + 1,
-            id: incident.id,
-            source_id: incident.source_id,
-            maxSeverity: incident.maxSeverity || 'Unknown',
-            data_source: incident.data_source || 'Unknown',
-            timestamp: incident.timestamp ? incident.timestamp.getTime() : null,
-            // --- Additional Fields for Pop-up ---
-            conflict_type: incident.conflict_type || 'N/A',
-            pedestrian_involved: incident.pedestrian_involved || 0,
-            bicyclist_involved: incident.bicyclist_involved || 0,
-            vehicle_involved: incident.vehicle_involved || 0,
-            party_count: incident.parties?.length || 0,
-            // --- Fields needed for sidebar consistency ---
-            loc_desc: incident.loc_desc || 'Unknown Location',
-            incident_date: incident.incident_date,
-            strava_id: incident.strava_id,
-            bike_traffic: incident.bike_traffic,
-            ped_traffic: incident.ped_traffic,
-            severity: incident.severity,
-=======
       // Import the helper function to check e-bike status
       const { hasEbikeParty } = await import('../../../../../lib/safety-app/utils/ebikeDetection');
       
@@ -157,7 +129,6 @@
               hasEbike,
               parties: incident.parties?.map((p: any) => p.bicycle_type)
             });
->>>>>>> 83ce95d1
           }
           
           return new Graphic({
@@ -166,6 +137,7 @@
               // --- Core Fields for Layer ---
               objectid: index + 1,
               id: incident.id,
+              source_id: incident.source_id,
               maxSeverity: incident.maxSeverity || 'Unknown',
               data_source: incident.data_source || 'Unknown',
               timestamp: incident.timestamp ? incident.timestamp.getTime() : null,
@@ -175,6 +147,13 @@
               bicyclist_involved: incident.bicyclist_involved || 0,
               vehicle_involved: incident.vehicle_involved || 0,
               party_count: incident.parties?.length || 0,
+              // --- Fields needed for sidebar consistency ---
+              loc_desc: incident.loc_desc || 'Unknown Location',
+              incident_date: incident.incident_date,
+              strava_id: incident.strava_id,
+              bike_traffic: incident.bike_traffic,
+              ped_traffic: incident.ped_traffic,
+              severity: incident.severity,
               hasEbike: hasEbike ? 1 : 0,  // Add hasEbike attribute for popup detection
             }
           });
@@ -203,7 +182,6 @@
           { name: "bicyclist_involved", type: "integer" },
           { name: "vehicle_involved", type: "integer" },
           { name: "party_count", type: "integer" },
-<<<<<<< HEAD
           // --- Additional fields for sidebar consistency ---
           { name: "loc_desc", type: "string" },
           { name: "incident_date", type: "date" },
@@ -211,9 +189,7 @@
           { name: "bike_traffic", type: "string" },
           { name: "ped_traffic", type: "string" },
           { name: "severity", type: "string" },
-=======
           { name: "hasEbike", type: "small-integer" },  // Add hasEbike field to schema
->>>>>>> 83ce95d1
         ],
         outFields: ["*"],
         // 5. Apply the severity-based renderer for unique styling
