--- conflicted
+++ resolved
@@ -175,10 +175,7 @@
     }
 
     const applyFilters = () => {
-<<<<<<< HEAD
-=======
       
->>>>>>> 83ce95d1
       // Apply filter to the main incidents layer (for heatmaps)
       safetyLayerService.applyAdditionalFilters({
         dataSources: filters.dataSource || [],
@@ -196,9 +193,6 @@
     };
 
     applyFilters();
-<<<<<<< HEAD
-  }, [filters, safetyLayerService, serviceReady]);
-=======
     
     // CRITICAL: Force layer refresh when switching from e-bike to all
     if (incidentsLayer && !filters.ebikeMode) {
@@ -211,8 +205,7 @@
         }
       }, 200);
     }
-  }, [filters, safetyLayerService]);
->>>>>>> 83ce95d1
+  }, [filters, safetyLayerService, serviceReady, incidentsLayer]);
 
   // SIMPLIFIED: Handle visualization changes using single layer approach
   useEffect(() => {
@@ -233,27 +226,6 @@
           cachedWeightedLayer.visible = false;
         }
 
-<<<<<<< HEAD
-          case 'incident-heatmap':
-            if (incidentsLayer) {
-              // Use renderer with referenceScale for consistent visualization across zoom levels
-              incidentsLayer.renderer = IncidentHeatmapRenderer.getRenderer('density', filters as SafetyFilters);
-              incidentsLayer.visible = true;
-            }
-            break;
-
-          case 'incident-to-volume-ratio':
-            await WeightedVisualization.createVisualization(
-              mapViewRef.current!, filters, incidentsLayer,
-              cachedWeightedLayer, cachedExtentKey, generateCacheKey,
-              setCachedWeightedLayer, setCachedExtentKey
-            );
-            break;
-
-          default:
-            console.warn(`Unknown visualization type: ${activeVisualization}`);
-            break;
-=======
         // SIMPLIFIED: Use only the main incidents layer for all visualizations
         if (incidentsLayer) {
           
@@ -297,7 +269,6 @@
             cachedWeightedLayer.visible = false;
           }
           
->>>>>>> 83ce95d1
         }
         
         
