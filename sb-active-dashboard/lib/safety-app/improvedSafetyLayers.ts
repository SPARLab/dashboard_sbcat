--- conflicted
+++ resolved
@@ -243,16 +243,13 @@
     new Field({ name: "data_source", alias: "Data Source", type: "string" }),
     new Field({ name: "strava_id", alias: "Strava ID", type: "integer" }),
     new Field({ name: "maxSeverity", alias: "Maximum Severity", type: "string" }), // NEW FIELD
-<<<<<<< HEAD
     // Additional fields needed by sidebar components
     new Field({ name: "loc_desc", alias: "Location Description", type: "string" }),
     new Field({ name: "incident_date", alias: "Incident Date", type: "date" }),
     new Field({ name: "bike_traffic", alias: "Bike Traffic", type: "string" }),
     new Field({ name: "ped_traffic", alias: "Pedestrian Traffic", type: "string" }),
-    new Field({ name: "severity", alias: "Severity", type: "string" })
-=======
+    new Field({ name: "severity", alias: "Severity", type: "string" }),
     new Field({ name: "hasEbike", alias: "Has E-bike", type: "small-integer" }) // E-BIKE FIELD
->>>>>>> 83ce95d1
   ];
 
   // Create popup template for safety incidents
@@ -351,7 +348,8 @@
 
     // Wait for the layer view to be ready
     this.safetyLayerView = await mapView.whenLayerView(incidentsLayer) as __esri.FeatureLayerView;
-<<<<<<< HEAD
+    
+    // SafetyLayerService initialized and ready
   }
 
   /**
@@ -359,10 +357,6 @@
    */
   isReady(): boolean {
     return this.safetyLayerView !== null;
-=======
-    
-    // SafetyLayerService initialized and ready
->>>>>>> 83ce95d1
   }
 
   /**
@@ -403,10 +397,7 @@
     });
 
     this.safetyLayerView.filter = featureFilter;
-<<<<<<< HEAD
-=======
-
->>>>>>> 83ce95d1
+
   }
 
   /**
@@ -578,8 +569,6 @@
     });
 
     this.safetyLayerView.filter = featureFilter;
-<<<<<<< HEAD
-=======
 
     
     // DEBUG: After applying filter, query to see what's actually visible
@@ -627,7 +616,6 @@
         }
       }
     }, 200);
->>>>>>> 83ce95d1
   }
 
   /**
